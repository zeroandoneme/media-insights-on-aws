--- conflicted
+++ resolved
@@ -51,13 +51,10 @@
                   :options="videoOperators"
                   name="flavour-1"
                 ></b-form-checkbox-group>
-<<<<<<< HEAD
                 <label>Thumbnail position: </label>
                 <b-form-input v-model="thumbnail_position" type="range" min="1" max="20" step="1"></b-form-input> {{ thumbnail_position }} sec
                 <b-form-input v-if="enabledOperators.includes('faceSearch')" id="Enter face collection id" v-model="faceCollectionId"></b-form-input>
-=======
-                <b-form-input v-if="enabledOperators.includes('faceSearch')" v-model="faceCollectionId" placeholder="Enter face collection id"></b-form-input>
->>>>>>> cf8901e5
+
                 <b-form-input v-if="enabledOperators.includes('genericDataLookup')" v-model="genericDataFilename" placeholder="Enter data filename"></b-form-input>
               </b-form-group>
               <div v-if="videoFormError" style="color:red">
@@ -136,10 +133,7 @@
 <script>
   import vueDropzone from '@/components/vue-dropzone.vue';
   import Header from '@/components/Header.vue'
-<<<<<<< HEAD
   import { mapState } from 'vuex'
-=======
->>>>>>> cf8901e5
 
   export default {
     components: {
@@ -148,7 +142,6 @@
     },
     data() {
       return {
-<<<<<<< HEAD
         fields: [
           {
             'asset_id': {
@@ -281,127 +274,7 @@
           if (this.faceCollectionId === "") {
             return "Face collection name is required.";
           }
-=======
-        upload_in_progress: false,
-        enabledOperators: ['labelDetection', 'celebrityRecognition', 'contentModeration', 'faceDetection', 'Transcribe', 'Translate', 'ComprehendKeyPhrases', 'ComprehendEntities'],
-        videoOperators: [
-          {text: 'Object Detection', value: 'labelDetection'},
-          {text: 'Celebrity Recognition', value: 'celebrityRecognition'},
-          {text: 'Content Moderation', value: 'contentModeration'},
-          {text: 'Face Detection', value: 'faceDetection'},
-          {text: 'Face Search', value: 'faceSearch'},
-          {text: 'Generic Data Lookup (video only)', value: 'genericDataLookup'},
-        ],
-        audioOperators: [
-          {text: 'Transcribe', value: 'Transcribe'},
-        ],
-        textOperators: [
-          {text: 'Comprehend Key Phrases', value: 'ComprehendKeyPhrases'},
-          {text: 'Comprehend Entities', value: 'ComprehendEntities'},
-          {text: 'Polly', value: 'Polly'},
-          {text: 'Translate', value: 'Translate'},
-        ],
-        faceCollectionId: "",
-        genericDataFilename: "",
-        transcribeLanguage: "en-US",
-        transcribeLanguages: [
-          {text: 'US English', value: 'en-US'},
-          {text: 'British English', value: 'en-GB'},
-          {text: 'Australian English', value: 'en-AU'},
-          {text: 'French', value: 'fr-FR'},
-          {text: 'Canadian French', value: 'fr-CA'},
-          {text: 'US Spanish', value: 'es-US'},
-          {text: 'ES Spanish', value: 'es-ES'},
-          {text: 'Italian', value: 'it-IT'},
-          {text: 'Brazilian Portuguese', value: 'pt-BR'},
-          {text: 'German', value: 'de-DE'},
-          {text: 'Korean', value: 'ko-KR'},
-          {text: 'Hindi', value: 'hi-IN'},
-          {text: 'Indian-accented English', value: 'en-IN'},
-          {text: 'Modern Standard Arabic', value: 'ar-SA'},
-          {text: 'Russian', value: 'ru-RU'},
-          {text: 'Chinese', value: 'zh-CN'},
-        ],
-        translateLanguages: [
-          {text: 'Arabic', value: 'ar'},
-          {text: 'Chinese (Simplified)', value: 'zh'},
-          {text: 'Chinese (Traditional)', value: 'zh-TW'},
-          {text: 'Czech', value: 'cs'},
-          {text: 'Danish', value: 'da'},
-          {text: 'Dutch', value: 'nl'},
-          {text: 'English', value: 'en'},
-          {text: 'Finnish', value: 'fi'},
-          {text: 'French', value: 'fr'},
-          {text: 'German', value: 'de'},
-          {text: 'Hebrew', value: 'he'},
-          {text: 'Hindi', value: 'hi'},
-          {text: 'Indonesian', value: 'id'},
-          {text: 'Italian', value: 'it'},
-          {text: 'Japanese', value: 'ja'},
-          {text: 'Korean', value: 'ko'},
-          {text: 'Malay', value: 'ms'},
-          {text: 'Norwegian', value: 'no'},
-          {text: 'Persian', value: 'fa'},
-          {text: 'Polish', value: 'pl'},
-          {text: 'Portuguese', value: 'pt'},
-          {text: 'Russian', value: 'ru'},
-          {text: 'Spanish', value: 'es'},
-          {text: 'Swedish', value: 'sv'},
-          {text: 'Turkish', value: 'tr'},
-        ],
-        sourceLanguageCode: "en",
-        targetLanguageCode: "ru",
-        uploadErrorMessage: "",
-        dismissSecs: 8,
-        dismissCountDown: 0,
-        executed_assets: [],
-        workflow_status_polling: null,
-        description: "Click start to begin. Media analysis status will be shown after upload completes.",
-        signurl: process.env.VUE_APP_DATAPLANE_API_ENDPOINT + '/upload',
-        s3_destination: 's3://' + process.env.VUE_APP_DATAPLANE_BUCKET,
-        dropzoneOptions: {
-          url: 'https://' + process.env.VUE_APP_DATAPLANE_BUCKET + '.s3.amazonaws.com',
-          thumbnailWidth: 200,
-          addRemoveLinks: true,
-          autoProcessQueue: false,
-          // disable network timeouts (important for large uploads)
-          timeout: 0,
-          // limit max upload file size (in MB)
-          maxFilesize: 500
-        },
-        awss3: {
-          signingURL: '',
-          headers: {},
-          params: {}
-        }
-      }
-    },
-    computed: {
-      textFormError() {
-        // Validate translated text is en, ru, es, or fr if Polly is enabled
-        if (this.enabledOperators.includes('Polly') && !(this.enabledOperators.includes('Translate'))) {
-          return "Polly requires Translate to be enabled.";
-        }
-        if (this.enabledOperators.includes('Polly') && this.targetLanguageCode !== "en" && this.targetLanguageCode !== "ru" && this.targetLanguageCode !== "es" && this.targetLanguageCode !== "fr") {
-          return "Polly requires translation target to be English, Russian, Spanish, or French.";
-        }
-        return "";
-      },
-      audioFormError() {
-        // Validate transcribe is enabled if any text operator is enabled
-        if (!this.enabledOperators.includes("Transcribe") && (this.enabledOperators.includes("Translate") || this.enabledOperators.includes("ComprehendEntities") || this.enabledOperators.includes("ComprehendKeyPhrases") || this.enabledOperators.includes("Polly"))) {
-          return "Transcribe must be enabled if any text operator is enabled.";
-        }
-        return "";
-      },
-      videoFormError() {
-        // Validate face collection ID if face search is enabled
-        if (this.enabledOperators.includes("faceSearch")) {
-          // Validate that the collection ID is defined
-          if (this.faceCollectionId === "") {
-            return "Face collection name is required.";
-          }
->>>>>>> cf8901e5
+
           // Validate that the collection ID matches required regex
           else if ((new RegExp('[^a-zA-Z0-9_.\\-]')).test(this.faceCollectionId)) {
             return "Face collection name must match pattern [a-zA-Z0-9_.\\\\-]+";
@@ -439,26 +312,15 @@
             "defaultVideoStage": {
               "faceDetection": {
                 "Enabled": this.enabledOperators.includes("faceDetection"),
-<<<<<<< HEAD
               },
               "celebrityRecognition": {
                 "Enabled": this.enabledOperators.includes("celebrityRecognition"),
               },
-=======
-              },
-              "celebrityRecognition": {
-                "Enabled": this.enabledOperators.includes("celebrityRecognition"),
-              },
->>>>>>> cf8901e5
               "labelDetection": {
                 "Enabled": this.enabledOperators.includes("labelDetection"),
               },
               "Mediaconvert": {
-<<<<<<< HEAD
                 "Enabled": (this.enabledOperators.includes("Mediaconvert") || this.enabledOperators.includes("Transcribe") || this.enabledOperators.includes("Translate") || this.enabledOperators.includes("ComprehendEntities") || this.enabledOperators.includes("ComprehendKeyPhrases")),
-=======
-                "Enabled": (this.enabledOperators.includes("Mediaconvert") || this.enabledOperators.includes("Transcribe") || this.enabledOperators.includes("Translate") || this.enabledOperators.includes("ComprehendEntities") || this.enabledOperators.includes("ComprehendKeyPhrases") || this.enabledOperators.includes("Polly")),
->>>>>>> cf8901e5
               },
               "contentModeration": {
                 "Enabled": this.enabledOperators.includes("contentModeration"),
@@ -476,7 +338,6 @@
                 "Bucket": process.env.VUE_APP_DATAPLANE_BUCKET,
                 "Key": this.genericDataFilename==="" ? "undefined" : this.genericDataFilename
               },
-<<<<<<< HEAD
               "Thumbnail": {
                 "ThumbnailPosition": this.thumbnail_position.toString(),
                 "Enabled": true
@@ -508,7 +369,6 @@
               "Polly": {
                 "Enabled": false,
               }
-
             }
           },
         }
@@ -518,45 +378,10 @@
       this.executed_assets = this.execution_history;
       this.pollWorkflowStatus()
     },
-=======
-            },
-            "defaultAudioStage": {
-              "Transcribe": {
-                "Enabled": this.enabledOperators.includes("Transcribe"),
-                "TranscribeLanguage": this.transcribeLanguage
-              }
-
-            },
-            "defaultTextStage": {
-              "Translate": {
-                "Enabled": this.enabledOperators.includes("Translate"),
-                "SourceLanguageCode": this.sourceLanguageCode,
-                "TargetLanguageCode": this.targetLanguageCode
-              },
-              "ComprehendEntities": {
-                "Enabled": this.enabledOperators.includes("ComprehendEntities"),
-              },
-              "ComprehendKeyPhrases": {
-                "Enabled": this.enabledOperators.includes("ComprehendKeyPhrases"),
-              }
-
-            },
-            "defaultTextSynthesisStage": {
-              "Polly": {
-                "Enabled": this.enabledOperators.includes("Polly"),
-              }
-
-            }
-          },
-        }
-      }
-    },
->>>>>>> cf8901e5
     beforeDestroy () {
       clearInterval(this.workflow_status_polling)
     },
     methods: {
-<<<<<<< HEAD
       selectAll: function (){
         this.enabledOperators = ['labelDetection', 'celebrityRecognition', 'contentModeration', 'faceDetection', 'thumbnail', 'Transcribe', 'Translate', 'ComprehendKeyPhrases', 'ComprehendEntities']
       },
@@ -566,8 +391,6 @@
       openWindow: function (url) {
         window.open(url);
       },
-=======
->>>>>>> cf8901e5
       countDownChanged(dismissCountDown) {
         this.dismissCountDown = dismissCountDown
       },
@@ -662,14 +485,8 @@
               var asset_id = res.data.AssetId;
               var s3key = location.s3ObjectLocation.fields.key;
               console.log("Media assigned asset id: " + asset_id);
-<<<<<<< HEAD
               vm.executed_assets.push({asset_id: asset_id, file_name: s3key, workflow_status: "", state_machine_console_link: ""});
               vm.getWorkflowStatus(asset_id);
-=======
-              vm.executed_assets.push({asset_id: asset_id, file_name: s3key, workflow_status: ""});
-              vm.getWorkflowStatus(asset_id);
-              vm.pollWorkflowStatus()
->>>>>>> cf8901e5
             }
           })
         )
@@ -697,17 +514,11 @@
               for (var i = 0; i < vm.executed_assets.length; i++) {
                 if (vm.executed_assets[i].asset_id === asset_id) {
                   vm.executed_assets[i].workflow_status = res.data[0].Status;
-<<<<<<< HEAD
                   vm.executed_assets[i].state_machine_console_link = "https://"+process.env.VUE_APP_AWS_REGION+".console.aws.amazon.com/states/home?region="+process.env.VUE_APP_AWS_REGION+"#/executions/details/"+res.data[0].StateMachineExecutionArn;
                   break;
                 }
               }
               this.$store.commit('updateExecutedAssets', vm.executed_assets);
-=======
-                  break;
-                }
-              }
->>>>>>> cf8901e5
             }
           })
         )
@@ -728,13 +539,11 @@
         // console.log("Presigning URL endpoint: " + this.signurl);
         this.$refs.myVueDropzone.setAWSSigningURL(this.signurl);
         this.$refs.myVueDropzone.processQueue();
-<<<<<<< HEAD
       },
       clearHistory() {
         this.executed_assets = [];
         this.$store.commit('updateExecutedAssets', this.executed_assets);
-=======
->>>>>>> cf8901e5
+
       }
     }
   }
