--- conflicted
+++ resolved
@@ -126,9 +126,7 @@
   import Header from '@/components/Header.vue'
   import VideoThumbnail from '@/components/VideoThumbnail.vue'
   import Loading from '@/components/Loading.vue'
-  import store from '../store'
-  import router from '../router'
-  
+
   export default {
     name: "Run",
     components: {
@@ -360,11 +358,7 @@
           headers: {
             'Authorization': token
           }
-<<<<<<< HEAD
-        }).then(response => 
-=======
         }).then(response =>
->>>>>>> e2e56ddb
             response.json().then(data => ({
               data: data,
               status: response.status
