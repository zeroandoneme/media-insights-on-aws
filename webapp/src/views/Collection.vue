--- conflicted
+++ resolved
@@ -114,11 +114,7 @@
                   <div
                     v-if="noAssets"
                   >
-<<<<<<< HEAD
                     <p>
-=======
-                    <p> 
->>>>>>> cf8901e5
                       Looks like no assets have been uploaded! Try uploading <a href="upload">here</a>
                     </p>
                   </div>
@@ -166,10 +162,6 @@
         showElasticSearchAlert: false,
         showDataplaneAlert: false,
         showDeletedAlert: false,
-<<<<<<< HEAD
-=======
-        totalRows: 1,
->>>>>>> cf8901e5
         noAssets: null,
         currentPage: 1,
         perPage: 10,
@@ -275,7 +267,6 @@
               let result = await response
               return result
         }
-<<<<<<< HEAD
       },
       async searchCollection () {
           this.noSearchResults = false
@@ -436,159 +427,7 @@
           })
         }
       },
-=======
-      },
-      async searchCollection () {
-          this.noSearchResults = false
-          this.isBusy = true
-          let query = this.user_defined_query
-          // if search is empty string then get asset list from dataplane instead of Elasticsearch.
-          if (query === "") {
-            this.showElasticSearchAlert = false;
-            this.asset_list = [];
-            this.retrieveAndFormatAsssets();
-            this.isBusy = false
-            return;
-          }
-          else {
-            // Get the list of assets that contain metadata matching the user-specified search query.
-            let elasticData = await this.elasticsearchQuery(query)
-            if (elasticData.hits.total === 0) {
-              // the search returned no data
-              this.asset_list = []
-              this.noSearchResults = true
-              this.isBusy = false;
-            }
-            else {
-              let assets = []
-              this.asset_list = []
-              this.noSearchResults = false
-              let token = await this.getAccessToken()
-              let buckets = elasticData.aggregations.distinct_assets.buckets
-              for (var i = 0, len = buckets.length; i < len; i++) {
-                let assetId = buckets[i].key
-                let assetInfo = await this.getAssetInformation(token, assetId)
-                if (assetInfo === null) {
-                  continue
-                }
-                else {
-                  assets.push(assetInfo)
-                }
-            }
-            if (assets.length === 0) {
-              this.noSearchResults = true
-              this.isBusy = false
-            }
-            else {
-              this.pushAssetsToTable(assets)
-              this.totalRows = this.asset_list.length
-              this.isBusy = false
-            }
-          }
-        }
-      },
-      async getAssetWorkflowStatus (token, assetId) {
-        let response = await fetch(process.env.VUE_APP_WORKFLOW_API_ENDPOINT+'workflow/execution/asset/'+assetId, {
-            method: 'get',
-            headers: {
-              'Authorization': token
-          }
-        })
-        let result = await response.json()
-        return result
-      },
-      async getAssetThumbNail (token, bucket, s3Key) {
-        const data = { "S3Bucket": bucket, "S3Key": s3Key }
-        let response = await fetch(process.env.VUE_APP_DATAPLANE_API_ENDPOINT + '/download', {
-            method: 'POST',
-            mode: 'cors',
-            headers: {
-              'Content-Type': 'application/json',
-              'Authorization': token
-            },
-            body: JSON.stringify(data)
-          })
-        if (response.status === 200) {
-          let result = await response.text()
-          return result
-        }
-        else {
-          this.showDataplaneAlert = true
-        }
-      },
-      async getAssetInformation (token, assetId) {
-        let response = await fetch(process.env.VUE_APP_DATAPLANE_API_ENDPOINT+'/metadata/'+assetId, {
-            method: 'get',
-            headers: {
-              'Authorization': token
-          }
-        })
-        if (response.status === 200) {
-          let result = await response.json()
-          return result
-        }
-        else {
-          this.showDataplaneAlert = true
-        }
-      },
-      async fetchAssets (token) {
-        let response = await fetch(process.env.VUE_APP_DATAPLANE_API_ENDPOINT+'/metadata', {
-            method: 'get',
-            headers: {
-              'Authorization': token
-          }
-        })
-        if (response.status === 200) {
-          let result = await response.json()
-          return result
-        }
-        else {
-          this.showDataplaneAlert = true
-        }
-      },
-      async getAccessToken () {
-          let response = await this.$Amplify.Auth.currentSession()
-          let result = await response.getIdToken().getJwtToken()
-          return result
-      },
-      async pushAssetsToTable(assets) {
-        let token = await this.getAccessToken()
-        for (var i = 0, len = assets.length; i < len; i++) {
-          // check if from search collection or retrieve and format
-          var assetId;
-          if (typeof assets[i] === 'object') {
-            assetId = assets[i].asset_id
-            }
-          else {
-            assetId = assets[i]
-          }
-          let assetInfo = await this.getAssetInformation(token, assetId)
-          let created = new Date(0);
-          created.setUTCSeconds(assetInfo.results.Created)
-          let bucket = assetInfo.results.S3Bucket
-          let s3Key = assetInfo.results.S3Key
-          let s3Uri = 's3://'+ bucket+'/'+ s3Key
-          let filename = s3Key.split("/").pop()
-          let thumbnailS3Key = 'private/assets/' + assetId + '/input/' + filename
-          if (filename.substring(filename.lastIndexOf(".")) === ".mp4") {
-              thumbnailS3Key = 'private/assets/' + assetId + '/' + filename.substring(0, filename.lastIndexOf(".")) + '_thumbnail.0000001.jpg'
-          }
-          let thumbnail = await this.getAssetThumbNail(token, bucket, thumbnailS3Key)
-          let workflowStatus = await this.getAssetWorkflowStatus(token, assetId)
-          this.asset_list.push({
-            asset_id: assetId,
-            Created: created.toLocaleDateString(),
-            Filename: filename,
-            status: workflowStatus[0].Status,
-            s3_uri: s3Uri,
-            signedUrl: thumbnail,
-            thumbnailID: '_' + assetId,
-            Thumbnail: '',
-            Actions: 'Run'
-            })
-        }
-      },
->>>>>>> cf8901e5
+
       async retrieveAndFormatAsssets () {
         let token = await this.getAccessToken()
         let data = await this.fetchAssets(token)
@@ -601,10 +440,6 @@
         else {
           this.noAssets = false
           this.pushAssetsToTable(assets)
-<<<<<<< HEAD
-=======
-          this.totalRows = this.asset_list.length
->>>>>>> cf8901e5
           this.isBusy = false
         }
       }
